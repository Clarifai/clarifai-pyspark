# ClarifaiPySpark

<<<<<<< HEAD
## Introduction
=======
## INTRODUCTION
>>>>>>> 25565e5c

This readme provides overview of the Software Development Kit (SDK) under development for integrating Clarifai with Databricks. The primary use case for this SDK is to facilitate the interaction between Databricks and Clarifai for tasks related to uploading client datasets, annotating data, and exporting and storing annotations in Spark DataFrames or Delta tables.

![Screenshot 2023-11-17 at 5 21 04 PM](https://github.com/Clarifai/clarifai-pyspark/assets/143642606/7b6bfc6a-19b9-48d7-8013-24e79fc5aacf)

The initial use case for this SDK revolves around three main objectives:

### Uploading Client Datasets into Clarifai App:
  The SDK should enable the seamless upload of datasets into the Clarifai application, simplifying the process of data transfer from Databricks to Clarifai.

### Annotate the Data:
  It should provide features for data annotation, making it easier for users to add labels and metadata to their datasets within the Clarifai platform.

### Export Annotations to Spark DataFrames/Delta Tables:
  The SDK should offer functionality to export annotations and store them in Spark DataFrames or Delta tables, facilitating further data analysis within Databricks.

## Requirements:
  * Databricks : Runtime 13.3 or later
  * Clarifai : ``` pip install clarifai ```
  * Create your [Clarifai account](https://clarifai.com/login)
  * Follow the instructions to get your own [Clarifai PAT](https://docs.clarifai.com/clarifai-basics/authentication/personal-access-tokens)
  * Protocol Buffers : version 4.24.2 `pip install protobuf==4.24.2 `

## Setup:

Install the package and initialize the clarifaipyspark class to begin.
```bash
pip install clarifai-pyspark
```
## Getting Started:
``` python
from clarifaipyspark.client import ClarifaiPySpark
```

Create a Clarifai-PySpark client object to connect to your app on Clarifai. You can also choose the dataset or create one in your clarifai app to upload the data.
``` python
claps_obj = ClarifaiPySpark(user_id=USER_ID, app_id=APP_ID, pat=CLARIFAI_PAT)
dataset_obj = claps_obj.dataset(dataset_id=DATASET_ID)
```
## Examples:
Checkout these notebooks for various operations you can perform using clarifai-pyspark SDK.
| Notebook | **Description** |  GitHub |
|----------|--------|---------------- |
| ClarifaiPyspark_Example_NB | An extensive notebook which walks through the journey from data ingestion to exporting annotations | [![GitHub](https://img.shields.io/badge/GitHub-Link-blue?logo=github)]((https://github.com/Clarifai/clarifai-pyspark/blob/main/examples/ClarifaiPyspark_Example_NB.ipynb)) |
| export_to_df_demo | Explains the process of exporting annotations from clarifai app and storing it as dataframe in databricks |  [![GitHub](https://img.shields.io/badge/GitHub-Link-blue?logo=github)]((https://github.com/Clarifai/clarifai-pyspark/blob/main/examples/export_to_df_demo.ipynb)) |

##
If you want to enhance your AI journey with workflows and leveraging custom models (programmatically) our [Clarifai SDK](https://docs.clarifai.com/python-sdk/tutorial) might be good place to start with.
Please refer below resources for further references. 
* Docs - [Clarifai Docs](https://docs.clarifai.com)
* Explore our community page - [Clarifai Community](https://clarifai.com/explore)
* Fork and contribute to our SDK here ! [![GitHub](https://img.shields.io/badge/GitHub-Link-blue?logo=github)](https://github.com/Clarifai/clarifai-python)
* Reach out to us on socials [![Discord](https://img.shields.io/discord/your_server_id?label=Discord&logo=discord&style=flat-square)](https://discord.com/invite/WgUvPK4pVD) 

<|MERGE_RESOLUTION|>--- conflicted
+++ resolved
@@ -1,10 +1,7 @@
 # ClarifaiPySpark
 
-<<<<<<< HEAD
+
 ## Introduction
-=======
-## INTRODUCTION
->>>>>>> 25565e5c
 
 This readme provides overview of the Software Development Kit (SDK) under development for integrating Clarifai with Databricks. The primary use case for this SDK is to facilitate the interaction between Databricks and Clarifai for tasks related to uploading client datasets, annotating data, and exporting and storing annotations in Spark DataFrames or Delta tables.
 
