{
 "cells": [
  {
   "cell_type": "code",
   "execution_count": null,
   "metadata": {},
   "outputs": [],
   "source": [
    "%pip install clarifai-pyspark"
   ]
  },
  {
   "cell_type": "markdown",
   "metadata": {
    "application/vnd.databricks.v1+cell": {
     "cellMetadata": {},
     "inputWidgets": {},
     "nuid": "e324b745-65dc-4e9b-ac56-cc307dc32e20",
     "showTitle": false,
     "title": ""
    }
   },
   "source": [
    "# Testing ClarifaiPySpark SDK"
   ]
  },
  {
   "cell_type": "markdown",
   "metadata": {
    "application/vnd.databricks.v1+cell": {
     "cellMetadata": {},
     "inputWidgets": {},
     "nuid": "b49e60e6-14d5-41cf-98bf-c1d3bac0e326",
     "showTitle": false,
     "title": ""
    }
   },
   "source": [
    "### Getting Started"
   ]
  },
  {
   "cell_type": "code",
   "execution_count": null,
   "metadata": {
    "application/vnd.databricks.v1+cell": {
     "cellMetadata": {
      "byteLimit": 2048000,
      "rowLimit": 10000
     },
     "inputWidgets": {},
     "nuid": "c6c40e27-74cc-400c-b287-ef4946ec9f13",
     "showTitle": false,
     "title": ""
    }
   },
   "outputs": [
    {
     "data": {
      "text/html": [
       "<pre style=\"white-space:pre;overflow-x:auto;line-height:normal;font-family:Menlo,'DejaVu Sans Mono',consolas,'Courier New',monospace\"><span style=\"color: #7fbfbf; text-decoration-color: #7fbfbf\">2023-11-17 10:47:29 </span><span style=\"color: #000080; text-decoration-color: #000080\">INFO    </span> INFO:py4j.clientserver:Received command c on object id p0          <a href=\"file:///databricks/spark/python/lib/py4j-0.10.9.7-src.zip/py4j/clientserver.py\" target=\"_blank\"><span style=\"color: #7f7f7f; text-decoration-color: #7f7f7f\">clientserver.py</span></a><span style=\"color: #7f7f7f; text-decoration-color: #7f7f7f\">:</span><a href=\"file:///databricks/spark/python/lib/py4j-0.10.9.7-src.zip/py4j/clientserver.py#575\" target=\"_blank\"><span style=\"color: #7f7f7f; text-decoration-color: #7f7f7f\">575</span></a>\n",
       "</pre>\n"
      ],
      "text/plain": [
       "\u001b[2;36m2023-11-17 10:47:29\u001b[0m\u001b[2;36m \u001b[0m\u001b[34mINFO    \u001b[0m INFO:py4j.clientserver:Received command c on object id p0          \u001b]8;id=690049;file:///databricks/spark/python/lib/py4j-0.10.9.7-src.zip/py4j/clientserver.py\u001b\\\u001b[2mclientserver.py\u001b[0m\u001b]8;;\u001b\\\u001b[2m:\u001b[0m\u001b]8;id=59966;file:///databricks/spark/python/lib/py4j-0.10.9.7-src.zip/py4j/clientserver.py#575\u001b\\\u001b[2m575\u001b[0m\u001b]8;;\u001b\\\n"
      ]
     },
     "metadata": {},
     "output_type": "display_data"
    }
   ],
   "source": [
    "from clarifaipyspark.client import ClarifaiPySpark\n",
    "from pyspark.sql import SparkSession\n",
    "\n",
    "CLARIFAI_PAT = dbutils.secrets.get(scope=\"clarifai\", key=\"clarifai-pat\")"
   ]
  },
  {
   "cell_type": "markdown",
   "metadata": {
    "application/vnd.databricks.v1+cell": {
     "cellMetadata": {},
     "inputWidgets": {},
     "nuid": "f1d7478c-e90a-4060-aeac-4fd9c302e147",
     "showTitle": false,
     "title": ""
    }
   },
   "source": [
    "### Creating ClarifaiPyspark object & creating/fetching image dataset from app"
   ]
  },
  {
   "cell_type": "code",
   "execution_count": null,
   "metadata": {
    "application/vnd.databricks.v1+cell": {
     "cellMetadata": {
      "byteLimit": 2048000,
      "rowLimit": 10000
     },
     "inputWidgets": {},
     "nuid": "278fbfb8-3a3c-4556-8066-f801c368f7fb",
     "showTitle": false,
     "title": ""
    }
   },
   "outputs": [
    {
     "data": {
      "text/html": [
       "<pre style=\"white-space:pre;overflow-x:auto;line-height:normal;font-family:Menlo,'DejaVu Sans Mono',consolas,'Courier New',monospace\"><span style=\"color: #7fbfbf; text-decoration-color: #7fbfbf\">2023-11-17 10:37:00 </span><span style=\"color: #000080; text-decoration-color: #000080\">INFO    </span> INFO:py4j.clientserver:Received command c on object id p0          <a href=\"file:///databricks/spark/python/lib/py4j-0.10.9.7-src.zip/py4j/clientserver.py\" target=\"_blank\"><span style=\"color: #7f7f7f; text-decoration-color: #7f7f7f\">clientserver.py</span></a><span style=\"color: #7f7f7f; text-decoration-color: #7f7f7f\">:</span><a href=\"file:///databricks/spark/python/lib/py4j-0.10.9.7-src.zip/py4j/clientserver.py#575\" target=\"_blank\"><span style=\"color: #7f7f7f; text-decoration-color: #7f7f7f\">575</span></a>\n",
       "</pre>\n"
      ],
      "text/plain": [
       "\u001b[2;36m2023-11-17 10:37:00\u001b[0m\u001b[2;36m \u001b[0m\u001b[34mINFO    \u001b[0m INFO:py4j.clientserver:Received command c on object id p0          \u001b]8;id=424539;file:///databricks/spark/python/lib/py4j-0.10.9.7-src.zip/py4j/clientserver.py\u001b\\\u001b[2mclientserver.py\u001b[0m\u001b]8;;\u001b\\\u001b[2m:\u001b[0m\u001b]8;id=746841;file:///databricks/spark/python/lib/py4j-0.10.9.7-src.zip/py4j/clientserver.py#575\u001b\\\u001b[2m575\u001b[0m\u001b]8;;\u001b\\\n"
      ]
     },
     "metadata": {},
     "output_type": "display_data"
    }
   ],
   "source": [
    "cspark_obj = ClarifaiPySpark(user_id='mansi_k', app_id='databricks_tester_img', pat=CLARIFAI_PAT)\n",
    "\n",
    "dataset_obj = cspark_obj.dataset(dataset_id='dataset1')"
   ]
  },
  {
   "cell_type": "markdown",
   "metadata": {
    "application/vnd.databricks.v1+cell": {
     "cellMetadata": {},
     "inputWidgets": {},
     "nuid": "37067eee-62ff-484c-9748-e4a29ae8103c",
     "showTitle": false,
     "title": ""
    }
   },
   "source": [
    "### Fetching current inputs from image dataset"
   ]
  },
  {
   "cell_type": "code",
   "execution_count": null,
   "metadata": {
    "application/vnd.databricks.v1+cell": {
     "cellMetadata": {
      "byteLimit": 2048000,
      "rowLimit": 10000
     },
     "inputWidgets": {},
     "nuid": "4cca0e26-4d31-4252-9fa1-3a10300bf0f0",
     "showTitle": false,
     "title": ""
    }
   },
   "outputs": [
    {
     "data": {
      "text/html": [
       "<pre style=\"white-space:pre;overflow-x:auto;line-height:normal;font-family:Menlo,'DejaVu Sans Mono',consolas,'Courier New',monospace\"><span style=\"color: #7fbfbf; text-decoration-color: #7fbfbf\">2023-11-17 10:39:52 </span><span style=\"color: #000080; text-decoration-color: #000080\">INFO    </span> INFO:py4j.clientserver:Received command c on object id p0          <a href=\"file:///databricks/spark/python/lib/py4j-0.10.9.7-src.zip/py4j/clientserver.py\" target=\"_blank\"><span style=\"color: #7f7f7f; text-decoration-color: #7f7f7f\">clientserver.py</span></a><span style=\"color: #7f7f7f; text-decoration-color: #7f7f7f\">:</span><a href=\"file:///databricks/spark/python/lib/py4j-0.10.9.7-src.zip/py4j/clientserver.py#575\" target=\"_blank\"><span style=\"color: #7f7f7f; text-decoration-color: #7f7f7f\">575</span></a>\n",
       "</pre>\n"
      ],
      "text/plain": [
       "\u001b[2;36m2023-11-17 10:39:52\u001b[0m\u001b[2;36m \u001b[0m\u001b[34mINFO    \u001b[0m INFO:py4j.clientserver:Received command c on object id p0          \u001b]8;id=653630;file:///databricks/spark/python/lib/py4j-0.10.9.7-src.zip/py4j/clientserver.py\u001b\\\u001b[2mclientserver.py\u001b[0m\u001b]8;;\u001b\\\u001b[2m:\u001b[0m\u001b]8;id=683346;file:///databricks/spark/python/lib/py4j-0.10.9.7-src.zip/py4j/clientserver.py#575\u001b\\\u001b[2m575\u001b[0m\u001b]8;;\u001b\\\n"
      ]
     },
     "metadata": {},
     "output_type": "display_data"
    },
    {
     "data": {
      "text/plain": [
       "[id: \"c10\"\n",
       " data {\n",
       "   image {\n",
       "     url: \"https://data.clarifai.com/orig/users/mansi_k/apps/databricks_tester_img/inputs/image/c1b5a9392f89cf42deca348758a63c79\"\n",
       "     hosted {\n",
       "       prefix: \"https://data.clarifai.com\"\n",
       "       suffix: \"users/mansi_k/apps/databricks_tester_img/inputs/image/c1b5a9392f89cf42deca348758a63c79\"\n",
       "       sizes: \"orig\"\n",
       "       sizes: \"tiny\"\n",
       "       sizes: \"small\"\n",
       "       sizes: \"large\"\n",
       "       crossorigin: \"use-credentials\"\n",
       "     }\n",
       "     image_info {\n",
       "       width: 1000\n",
       "       height: 665\n",
       "       format: \"JPEG\"\n",
       "       color_mode: \"YUV\"\n",
       "     }\n",
       "   }\n",
       "   concepts {\n",
       "     id: \"id-cat\"\n",
       "     name: \"cat\"\n",
       "     value: 1.0\n",
       "     app_id: \"databricks_tester_img\"\n",
       "   }\n",
       " }\n",
       " created_at {\n",
       "   seconds: 1698049660\n",
       "   nanos: 961070000\n",
       " }\n",
       " modified_at {\n",
       "   seconds: 1698049664\n",
       "   nanos: 89517000\n",
       " }\n",
       " status {\n",
       "   code: INPUT_DOWNLOAD_SUCCESS\n",
       "   description: \"Download complete\"\n",
       " },\n",
       " id: \"c3\"\n",
       " data {\n",
       "   image {\n",
       "     url: \"https://data.clarifai.com/orig/users/mansi_k/apps/databricks_tester_img/inputs/image/737ab81969b3ce8dee6e4e578cfcb7f7\"\n",
       "     hosted {\n",
       "       prefix: \"https://data.clarifai.com\"\n",
       "       suffix: \"users/mansi_k/apps/databricks_tester_img/inputs/image/737ab81969b3ce8dee6e4e578cfcb7f7\"\n",
       "       sizes: \"orig\"\n",
       "       sizes: \"tiny\"\n",
       "       sizes: \"small\"\n",
       "       sizes: \"large\"\n",
       "       crossorigin: \"use-credentials\"\n",
       "     }\n",
       "     image_info {\n",
       "       width: 1200\n",
       "       height: 901\n",
       "       format: \"JPEG\"\n",
       "       color_mode: \"YUV\"\n",
       "     }\n",
       "   }\n",
       "   concepts {\n",
       "     id: \"id-cat\"\n",
       "     name: \"cat\"\n",
       "     value: 1.0\n",
       "     app_id: \"databricks_tester_img\"\n",
       "   }\n",
       " }\n",
       " created_at {\n",
       "   seconds: 1698049660\n",
       "   nanos: 961070000\n",
       " }\n",
       " modified_at {\n",
       "   seconds: 1698049664\n",
       "   nanos: 89517000\n",
       " }\n",
       " status {\n",
       "   code: INPUT_DOWNLOAD_SUCCESS\n",
       "   description: \"Download complete\"\n",
       " },\n",
       " id: \"c1\"\n",
       " data {\n",
       "   image {\n",
       "     url: \"https://data.clarifai.com/orig/users/mansi_k/apps/databricks_tester_img/inputs/image/4137614e89b636f6afaf749bf7dcea6f\"\n",
       "     hosted {\n",
       "       prefix: \"https://data.clarifai.com\"\n",
       "       suffix: \"users/mansi_k/apps/databricks_tester_img/inputs/image/4137614e89b636f6afaf749bf7dcea6f\"\n",
       "       sizes: \"orig\"\n",
       "       sizes: \"tiny\"\n",
       "       sizes: \"small\"\n",
       "       sizes: \"large\"\n",
       "       crossorigin: \"use-credentials\"\n",
       "     }\n",
       "     image_info {\n",
       "       width: 736\n",
       "       height: 566\n",
       "       format: \"JPEG\"\n",
       "       color_mode: \"YUV\"\n",
       "     }\n",
       "   }\n",
       "   concepts {\n",
       "     id: \"id-cat\"\n",
       "     name: \"cat\"\n",
       "     value: 1.0\n",
       "     app_id: \"databricks_tester_img\"\n",
       "   }\n",
       " }\n",
       " created_at {\n",
       "   seconds: 1698049660\n",
       "   nanos: 961070000\n",
       " }\n",
       " modified_at {\n",
       "   seconds: 1698049664\n",
       "   nanos: 89517000\n",
       " }\n",
       " status {\n",
       "   code: INPUT_DOWNLOAD_SUCCESS\n",
       "   description: \"Download complete\"\n",
       " },\n",
       " id: \"c11\"\n",
       " data {\n",
       "   image {\n",
       "     url: \"https://data.clarifai.com/orig/users/mansi_k/apps/databricks_tester_img/inputs/image/009e353544134aa65d29c20fa2922e63\"\n",
       "     hosted {\n",
       "       prefix: \"https://data.clarifai.com\"\n",
       "       suffix: \"users/mansi_k/apps/databricks_tester_img/inputs/image/009e353544134aa65d29c20fa2922e63\"\n",
       "       sizes: \"orig\"\n",
       "       sizes: \"tiny\"\n",
       "       sizes: \"small\"\n",
       "       sizes: \"large\"\n",
       "       crossorigin: \"use-credentials\"\n",
       "     }\n",
       "     image_info {\n",
       "       width: 1200\n",
       "       height: 1200\n",
       "       format: \"JPEG\"\n",
       "       color_mode: \"YUV\"\n",
       "     }\n",
       "   }\n",
       "   concepts {\n",
       "     id: \"id-cat\"\n",
       "     name: \"cat\"\n",
       "     value: 1.0\n",
       "     app_id: \"databricks_tester_img\"\n",
       "   }\n",
       " }\n",
       " created_at {\n",
       "   seconds: 1698049660\n",
       "   nanos: 961070000\n",
       " }\n",
       " modified_at {\n",
       "   seconds: 1698049664\n",
       "   nanos: 89517000\n",
       " }\n",
       " status {\n",
       "   code: INPUT_DOWNLOAD_SUCCESS\n",
       "   description: \"Download complete\"\n",
       " },\n",
       " id: \"c2\"\n",
       " data {\n",
       "   image {\n",
       "     url: \"https://data.clarifai.com/orig/users/mansi_k/apps/databricks_tester_img/inputs/image/6e2a3ada6f10f0b4eb2f1e851b930c1b\"\n",
       "     hosted {\n",
       "       prefix: \"https://data.clarifai.com\"\n",
       "       suffix: \"users/mansi_k/apps/databricks_tester_img/inputs/image/6e2a3ada6f10f0b4eb2f1e851b930c1b\"\n",
       "       sizes: \"orig\"\n",
       "       sizes: \"tiny\"\n",
       "       sizes: \"small\"\n",
       "       sizes: \"large\"\n",
       "       crossorigin: \"use-credentials\"\n",
       "     }\n",
       "     image_info {\n",
       "       width: 1500\n",
       "       height: 1000\n",
       "       format: \"JPEG\"\n",
       "       color_mode: \"YUV\"\n",
       "     }\n",
       "   }\n",
       "   concepts {\n",
       "     id: \"id-cat\"\n",
       "     name: \"cat\"\n",
       "     value: 1.0\n",
       "     app_id: \"databricks_tester_img\"\n",
       "   }\n",
       " }\n",
       " created_at {\n",
       "   seconds: 1698049660\n",
       "   nanos: 961070000\n",
       " }\n",
       " modified_at {\n",
       "   seconds: 1698049664\n",
       "   nanos: 89517000\n",
       " }\n",
       " status {\n",
       "   code: INPUT_DOWNLOAD_SUCCESS\n",
       "   description: \"Download complete\"\n",
       " }]"
      ]
     },
     "execution_count": 4,
     "metadata": {},
     "output_type": "execute_result"
    }
   ],
   "source": [
    "my_inputs = list(dataset_obj.list_inputs(input_type='image'))\n",
    "my_inputs"
   ]
  },
  {
   "cell_type": "markdown",
   "metadata": {
    "application/vnd.databricks.v1+cell": {
     "cellMetadata": {},
     "inputWidgets": {},
     "nuid": "76a4ffe7-3a47-42ad-84db-1126aacd9cb1",
     "showTitle": false,
     "title": ""
    }
   },
   "source": [
    "### Upload images from volume folder to Clarifai dataset"
   ]
  },
  {
   "cell_type": "code",
   "execution_count": null,
   "metadata": {
    "application/vnd.databricks.v1+cell": {
     "cellMetadata": {
      "byteLimit": 2048000,
      "rowLimit": 10000
     },
     "inputWidgets": {},
     "nuid": "d15b3001-8b49-498b-b7c3-60d775047671",
     "showTitle": false,
     "title": ""
    }
   },
   "outputs": [
    {
     "data": {
      "text/html": [
       "<pre style=\"white-space:pre;overflow-x:auto;line-height:normal;font-family:Menlo,'DejaVu Sans Mono',consolas,'Courier New',monospace\"><span style=\"color: #7fbfbf; text-decoration-color: #7fbfbf\">2023-10-23 08:27:37 </span><span style=\"color: #000080; text-decoration-color: #000080\">INFO    </span> INFO:py4j.clientserver:Received command c on object id p0          <a href=\"file:///databricks/spark/python/lib/py4j-0.10.9.7-src.zip/py4j/clientserver.py\" target=\"_blank\"><span style=\"color: #7f7f7f; text-decoration-color: #7f7f7f\">clientserver.py</span></a><span style=\"color: #7f7f7f; text-decoration-color: #7f7f7f\">:</span><a href=\"file:///databricks/spark/python/lib/py4j-0.10.9.7-src.zip/py4j/clientserver.py#575\" target=\"_blank\"><span style=\"color: #7f7f7f; text-decoration-color: #7f7f7f\">575</span></a>\n",
       "</pre>\n"
      ],
      "text/plain": [
       "\u001b[2;36m2023-10-23 08:27:37\u001b[0m\u001b[2;36m \u001b[0m\u001b[34mINFO    \u001b[0m INFO:py4j.clientserver:Received command c on object id p0          \u001b]8;id=55296;file:///databricks/spark/python/lib/py4j-0.10.9.7-src.zip/py4j/clientserver.py\u001b\\\u001b[2mclientserver.py\u001b[0m\u001b]8;;\u001b\\\u001b[2m:\u001b[0m\u001b]8;id=786623;file:///databricks/spark/python/lib/py4j-0.10.9.7-src.zip/py4j/clientserver.py#575\u001b\\\u001b[2m575\u001b[0m\u001b]8;;\u001b\\\n"
      ]
     },
     "metadata": {},
     "output_type": "display_data"
    },
    {
     "name": "stderr",
     "output_type": "stream",
     "text": [
      "\rUploading inputs:   0%|          | 0/1 [00:00<?, ?it/s]\rUploading inputs: 100%|██████████| 1/1 [00:05<00:00,  5.36s/it]\rUploading inputs: 100%|██████████| 1/1 [00:05<00:00,  5.36s/it]\n"
     ]
    }
   ],
   "source": [
    "dataset_obj.upload_dataset_from_folder(folder_path='/Volumes/mansi_test/default/cat', input_type='image', labels=True)"
   ]
  },
  {
   "cell_type": "markdown",
   "metadata": {
    "application/vnd.databricks.v1+cell": {
     "cellMetadata": {},
     "inputWidgets": {},
     "nuid": "522a228a-52dd-417e-b02c-fa896e7833ad",
     "showTitle": false,
     "title": ""
    }
   },
   "source": [
    "### Export image annotations to spark dataframe"
   ]
  },
  {
   "cell_type": "code",
   "execution_count": null,
   "metadata": {
    "application/vnd.databricks.v1+cell": {
     "cellMetadata": {
      "byteLimit": 2048000,
      "rowLimit": 10000
     },
     "inputWidgets": {},
     "nuid": "d61eedc2-2488-499a-a367-a943bc692062",
     "showTitle": false,
     "title": ""
    }
   },
   "outputs": [
    {
     "data": {
      "text/html": [
       "<pre style=\"white-space:pre;overflow-x:auto;line-height:normal;font-family:Menlo,'DejaVu Sans Mono',consolas,'Courier New',monospace\"><span style=\"color: #7fbfbf; text-decoration-color: #7fbfbf\">2023-11-17 10:42:14 </span><span style=\"color: #000080; text-decoration-color: #000080\">INFO    </span> INFO:py4j.clientserver:Received command c on object id p0          <a href=\"file:///databricks/spark/python/lib/py4j-0.10.9.7-src.zip/py4j/clientserver.py\" target=\"_blank\"><span style=\"color: #7f7f7f; text-decoration-color: #7f7f7f\">clientserver.py</span></a><span style=\"color: #7f7f7f; text-decoration-color: #7f7f7f\">:</span><a href=\"file:///databricks/spark/python/lib/py4j-0.10.9.7-src.zip/py4j/clientserver.py#575\" target=\"_blank\"><span style=\"color: #7f7f7f; text-decoration-color: #7f7f7f\">575</span></a>\n",
       "</pre>\n"
      ],
      "text/plain": [
       "\u001b[2;36m2023-11-17 10:42:14\u001b[0m\u001b[2;36m \u001b[0m\u001b[34mINFO    \u001b[0m INFO:py4j.clientserver:Received command c on object id p0          \u001b]8;id=867812;file:///databricks/spark/python/lib/py4j-0.10.9.7-src.zip/py4j/clientserver.py\u001b\\\u001b[2mclientserver.py\u001b[0m\u001b]8;;\u001b\\\u001b[2m:\u001b[0m\u001b]8;id=60747;file:///databricks/spark/python/lib/py4j-0.10.9.7-src.zip/py4j/clientserver.py#575\u001b\\\u001b[2m575\u001b[0m\u001b]8;;\u001b\\\n"
      ]
     },
     "metadata": {},
     "output_type": "display_data"
    },
    {
     "data": {
      "text/plain": [
       "DataFrame[annotation: string, annotation_created_at: string, annotation_id: string, annotation_modified_at: string, annotation_user_id: string, input_id: string]"
      ]
     },
     "execution_count": 6,
     "metadata": {},
     "output_type": "execute_result"
    }
   ],
   "source": [
    "annot_df = dataset_obj.export_annotations_to_dataframe()\n",
    "annot_df"
   ]
  },
  {
   "cell_type": "markdown",
   "metadata": {
    "application/vnd.databricks.v1+cell": {
     "cellMetadata": {},
     "inputWidgets": {},
     "nuid": "228872b2-c1d2-4058-a92c-f81b23d48b47",
     "showTitle": false,
     "title": ""
    }
   },
   "source": [
    "### Write annotations dataframe to volume as delta table"
   ]
  },
  {
   "cell_type": "code",
   "execution_count": null,
   "metadata": {
    "application/vnd.databricks.v1+cell": {
     "cellMetadata": {
      "byteLimit": 2048000,
      "rowLimit": 10000
     },
     "inputWidgets": {},
     "nuid": "60b3f2dc-3e02-41ce-b0bd-1eedb7db176a",
     "showTitle": false,
     "title": ""
    }
   },
   "outputs": [
    {
     "data": {
      "text/html": [
       "<pre style=\"white-space:pre;overflow-x:auto;line-height:normal;font-family:Menlo,'DejaVu Sans Mono',consolas,'Courier New',monospace\"><span style=\"color: #7fbfbf; text-decoration-color: #7fbfbf\">2023-11-17 10:43:04 </span><span style=\"color: #000080; text-decoration-color: #000080\">INFO    </span> INFO:py4j.clientserver:Received command c on object id p0          <a href=\"file:///databricks/spark/python/lib/py4j-0.10.9.7-src.zip/py4j/clientserver.py\" target=\"_blank\"><span style=\"color: #7f7f7f; text-decoration-color: #7f7f7f\">clientserver.py</span></a><span style=\"color: #7f7f7f; text-decoration-color: #7f7f7f\">:</span><a href=\"file:///databricks/spark/python/lib/py4j-0.10.9.7-src.zip/py4j/clientserver.py#575\" target=\"_blank\"><span style=\"color: #7f7f7f; text-decoration-color: #7f7f7f\">575</span></a>\n",
       "</pre>\n"
      ],
      "text/plain": [
       "\u001b[2;36m2023-11-17 10:43:04\u001b[0m\u001b[2;36m \u001b[0m\u001b[34mINFO    \u001b[0m INFO:py4j.clientserver:Received command c on object id p0          \u001b]8;id=804695;file:///databricks/spark/python/lib/py4j-0.10.9.7-src.zip/py4j/clientserver.py\u001b\\\u001b[2mclientserver.py\u001b[0m\u001b]8;;\u001b\\\u001b[2m:\u001b[0m\u001b]8;id=346850;file:///databricks/spark/python/lib/py4j-0.10.9.7-src.zip/py4j/clientserver.py#575\u001b\\\u001b[2m575\u001b[0m\u001b]8;;\u001b\\\n"
      ]
     },
     "metadata": {},
     "output_type": "display_data"
    }
   ],
   "source": [
<<<<<<< HEAD
    "annot_df.write.format(\"delta\").mode(\"overwrite\").save(\"/Volumes/mansi_test/default/test_vol1/imgAnnsDeltaTable2\") \n"
=======
    "annot_df.write.format(\"delta\").mode(\"overwrite\").save(\"/Volumes/mansi_test/default/test_vol1/imgAnnsDeltaTable2\")\n"
>>>>>>> 8a5c038f
   ]
  },
  {
   "cell_type": "markdown",
   "metadata": {
    "application/vnd.databricks.v1+cell": {
     "cellMetadata": {},
     "inputWidgets": {},
     "nuid": "d938ddb1-ae12-44df-92b2-cceeb19b24e7",
     "showTitle": false,
     "title": ""
    }
   },
   "source": [
    "### Load annotations delta table from volume"
   ]
  },
  {
   "cell_type": "code",
   "execution_count": null,
   "metadata": {
    "application/vnd.databricks.v1+cell": {
     "cellMetadata": {
      "byteLimit": 2048000,
      "rowLimit": 10000
     },
     "inputWidgets": {},
     "nuid": "ec9866be-484d-4e26-9e2d-eaf93243e9bb",
     "showTitle": false,
     "title": ""
    }
   },
   "outputs": [
    {
     "data": {
      "text/html": [
       "<pre style=\"white-space:pre;overflow-x:auto;line-height:normal;font-family:Menlo,'DejaVu Sans Mono',consolas,'Courier New',monospace\"><span style=\"color: #7fbfbf; text-decoration-color: #7fbfbf\">2023-11-17 10:45:04 </span><span style=\"color: #000080; text-decoration-color: #000080\">INFO    </span> INFO:py4j.clientserver:Received command c on object id p0          <a href=\"file:///databricks/spark/python/lib/py4j-0.10.9.7-src.zip/py4j/clientserver.py\" target=\"_blank\"><span style=\"color: #7f7f7f; text-decoration-color: #7f7f7f\">clientserver.py</span></a><span style=\"color: #7f7f7f; text-decoration-color: #7f7f7f\">:</span><a href=\"file:///databricks/spark/python/lib/py4j-0.10.9.7-src.zip/py4j/clientserver.py#575\" target=\"_blank\"><span style=\"color: #7f7f7f; text-decoration-color: #7f7f7f\">575</span></a>\n",
       "</pre>\n"
      ],
      "text/plain": [
       "\u001b[2;36m2023-11-17 10:45:04\u001b[0m\u001b[2;36m \u001b[0m\u001b[34mINFO    \u001b[0m INFO:py4j.clientserver:Received command c on object id p0          \u001b]8;id=912153;file:///databricks/spark/python/lib/py4j-0.10.9.7-src.zip/py4j/clientserver.py\u001b\\\u001b[2mclientserver.py\u001b[0m\u001b]8;;\u001b\\\u001b[2m:\u001b[0m\u001b]8;id=905134;file:///databricks/spark/python/lib/py4j-0.10.9.7-src.zip/py4j/clientserver.py#575\u001b\\\u001b[2m575\u001b[0m\u001b]8;;\u001b\\\n"
      ]
     },
     "metadata": {},
     "output_type": "display_data"
    },
    {
     "name": "stdout",
     "output_type": "stream",
     "text": [
      "+--------------------+---------------------+--------------------+----------------------+------------------+--------+\n",
      "|          annotation|annotation_created_at|       annotation_id|annotation_modified_at|annotation_user_id|input_id|\n",
      "+--------------------+---------------------+--------------------+----------------------+------------------+--------+\n",
      "|concepts {\\n  id:...|  10/23/% 08:27:   %5|b3847d13486f4f118...|   10/23/% 08:27:   %5|           mansi_k|      c2|\n",
      "|concepts {\\n  id:...|  10/23/% 08:27:   %5|f65d75b3446b40ffa...|   10/23/% 08:27:   %5|           mansi_k|     c11|\n",
      "|concepts {\\n  id:...|  11/17/% 10:41:   %5|76ac2fcb998440bc8...|   11/17/% 10:41:   %5|           mansi_k|      c8|\n",
      "|concepts {\\n  id:...|  11/17/% 10:41:   %5|7edf0bc509454a9ca...|   11/17/% 10:41:   %5|           mansi_k|      c4|\n",
      "|concepts {\\n  id:...|  10/23/% 08:27:   %5|8fd99dc05eef46849...|   10/23/% 08:27:   %5|           mansi_k|      c1|\n",
      "|concepts {\\n  id:...|  11/17/% 10:41:   %5|f044bc745f754544b...|   11/17/% 10:41:   %5|           mansi_k|      c7|\n",
      "|concepts {\\n  id:...|  10/23/% 08:27:   %5|0a28d0a6b7a04234b...|   10/23/% 08:27:   %5|           mansi_k|     c10|\n",
      "|concepts {\\n  id:...|  10/23/% 08:27:   %5|4ec53920e7e34e569...|   10/23/% 08:27:   %5|           mansi_k|      c3|\n",
      "|concepts {\\n  id:...|  11/17/% 10:41:   %5|63b054c8fd754b698...|   11/17/% 10:41:   %5|           mansi_k|      c6|\n",
      "|concepts {\\n  id:...|  11/17/% 10:41:   %5|170d036a60544e789...|   11/17/% 10:41:   %5|           mansi_k|      c9|\n",
      "|concepts {\\n  id:...|  11/17/% 10:41:   %5|a759f8a2d0a248b2b...|   11/17/% 10:41:   %5|           mansi_k|      c5|\n",
      "+--------------------+---------------------+--------------------+----------------------+------------------+--------+\n",
      "\n"
     ]
    }
   ],
   "source": [
<<<<<<< HEAD
    "spark = SparkSession.builder.appName(\"Clarifai-spark\").getOrCreate()\n",
=======
    "spark = SparkSession.builder.appName(\"Clarifai-pyspark\").getOrCreate()\n",
    "spark.conf.set(\"spark.databricks.agent.id\", \"clarifai-pyspark\")\n",
>>>>>>> 8a5c038f
    "df_delta = spark.read.format(\"delta\").load(\"/Volumes/mansi_test/default/test_vol1/imgAnnsDeltaTable2\")\n",
    "df_delta.show()"
   ]
  },
  {
   "cell_type": "markdown",
   "metadata": {
    "application/vnd.databricks.v1+cell": {
     "cellMetadata": {},
     "inputWidgets": {},
     "nuid": "ab6dfc75-d4e7-4541-bc3a-6863a8561882",
     "showTitle": false,
     "title": ""
    }
   },
   "source": [
    "### Loop through delta table rows & columns"
   ]
  },
  {
   "cell_type": "code",
   "execution_count": null,
   "metadata": {
    "application/vnd.databricks.v1+cell": {
     "cellMetadata": {
      "byteLimit": 2048000,
      "rowLimit": 10000
     },
     "inputWidgets": {},
     "nuid": "b46930f4-b3a8-4491-b134-089cd3c9155a",
     "showTitle": false,
     "title": ""
    }
   },
   "outputs": [
    {
     "data": {
      "text/html": [
       "<pre style=\"white-space:pre;overflow-x:auto;line-height:normal;font-family:Menlo,'DejaVu Sans Mono',consolas,'Courier New',monospace\"><span style=\"color: #7fbfbf; text-decoration-color: #7fbfbf\">2023-11-17 10:46:19 </span><span style=\"color: #000080; text-decoration-color: #000080\">INFO    </span> INFO:py4j.clientserver:Received command c on object id p0          <a href=\"file:///databricks/spark/python/lib/py4j-0.10.9.7-src.zip/py4j/clientserver.py\" target=\"_blank\"><span style=\"color: #7f7f7f; text-decoration-color: #7f7f7f\">clientserver.py</span></a><span style=\"color: #7f7f7f; text-decoration-color: #7f7f7f\">:</span><a href=\"file:///databricks/spark/python/lib/py4j-0.10.9.7-src.zip/py4j/clientserver.py#575\" target=\"_blank\"><span style=\"color: #7f7f7f; text-decoration-color: #7f7f7f\">575</span></a>\n",
       "</pre>\n"
      ],
      "text/plain": [
       "\u001b[2;36m2023-11-17 10:46:19\u001b[0m\u001b[2;36m \u001b[0m\u001b[34mINFO    \u001b[0m INFO:py4j.clientserver:Received command c on object id p0          \u001b]8;id=745449;file:///databricks/spark/python/lib/py4j-0.10.9.7-src.zip/py4j/clientserver.py\u001b\\\u001b[2mclientserver.py\u001b[0m\u001b]8;;\u001b\\\u001b[2m:\u001b[0m\u001b]8;id=380513;file:///databricks/spark/python/lib/py4j-0.10.9.7-src.zip/py4j/clientserver.py#575\u001b\\\u001b[2m575\u001b[0m\u001b]8;;\u001b\\\n"
      ]
     },
     "metadata": {},
     "output_type": "display_data"
    },
    {
     "name": "stdout",
     "output_type": "stream",
     "text": [
      "b3847d13486f4f1189315ad4565221db\n",
      "c2\n",
      "mansi_k\n",
      "10/23/% 08:27:   %5\n",
      "10/23/% 08:27:   %5\n",
      "concepts {\n",
      "  id: \"id-cat\"\n",
      "  name: \"cat\"\n",
      "  value: 1.0\n",
      "  app_id: \"databricks_tester_img\"\n",
      "}\n",
      "\n",
      "########################\n",
      "\n",
      "f65d75b3446b40ffa012735a31dcbb62\n",
      "c11\n",
      "mansi_k\n",
      "10/23/% 08:27:   %5\n",
      "10/23/% 08:27:   %5\n",
      "concepts {\n",
      "  id: \"id-cat\"\n",
      "  name: \"cat\"\n",
      "  value: 1.0\n",
      "  app_id: \"databricks_tester_img\"\n",
      "}\n",
      "\n",
      "########################\n",
      "\n",
      "76ac2fcb998440bc8d2a5fffd3a8ae1a\n",
      "c8\n",
      "mansi_k\n",
      "11/17/% 10:41:   %5\n",
      "11/17/% 10:41:   %5\n",
      "concepts {\n",
      "  id: \"id-cat\"\n",
      "  name: \"cat\"\n",
      "  value: 1.0\n",
      "  app_id: \"databricks_tester_img\"\n",
      "}\n",
      "\n",
      "########################\n",
      "\n",
      "7edf0bc509454a9caa74ac15d5604211\n",
      "c4\n",
      "mansi_k\n",
      "11/17/% 10:41:   %5\n",
      "11/17/% 10:41:   %5\n",
      "concepts {\n",
      "  id: \"id-cat\"\n",
      "  name: \"cat\"\n",
      "  value: 1.0\n",
      "  app_id: \"databricks_tester_img\"\n",
      "}\n",
      "\n",
      "########################\n",
      "\n"
     ]
    }
   ],
   "source": [
    "for row in df_delta.collect()[:4]:\n",
    "    print(row['annotation_id'])\n",
    "    print(row['input_id'])\n",
    "    print(row['annotation_user_id'])\n",
    "    print(row['annotation_created_at'])\n",
    "    print(row['annotation_modified_at'])\n",
    "    print(row['annotation'])\n",
    "    print(\"########################\\n\")"
   ]
  },
  {
   "cell_type": "markdown",
   "metadata": {
    "application/vnd.databricks.v1+cell": {
     "cellMetadata": {},
     "inputWidgets": {},
     "nuid": "9b869a1a-2b07-4ce5-ba12-2b4481fc3803",
     "showTitle": false,
     "title": ""
    }
   },
   "source": [
    "### Testing export_images_to_volume()"
   ]
  },
  {
   "cell_type": "code",
   "execution_count": null,
   "metadata": {
    "application/vnd.databricks.v1+cell": {
     "cellMetadata": {
      "byteLimit": 2048000,
      "rowLimit": 10000
     },
     "inputWidgets": {},
     "nuid": "a7825f27-d719-4a6c-8e7d-6234444865f9",
     "showTitle": false,
     "title": ""
    }
   },
   "outputs": [
    {
     "data": {
      "text/html": [
       "<pre style=\"white-space:pre;overflow-x:auto;line-height:normal;font-family:Menlo,'DejaVu Sans Mono',consolas,'Courier New',monospace\"><span style=\"color: #7fbfbf; text-decoration-color: #7fbfbf\">2023-10-23 08:31:44 </span><span style=\"color: #000080; text-decoration-color: #000080\">INFO    </span> INFO:py4j.clientserver:Received command c on object id p0          <a href=\"file:///databricks/spark/python/lib/py4j-0.10.9.7-src.zip/py4j/clientserver.py\" target=\"_blank\"><span style=\"color: #7f7f7f; text-decoration-color: #7f7f7f\">clientserver.py</span></a><span style=\"color: #7f7f7f; text-decoration-color: #7f7f7f\">:</span><a href=\"file:///databricks/spark/python/lib/py4j-0.10.9.7-src.zip/py4j/clientserver.py#575\" target=\"_blank\"><span style=\"color: #7f7f7f; text-decoration-color: #7f7f7f\">575</span></a>\n",
       "</pre>\n"
      ],
      "text/plain": [
       "\u001b[2;36m2023-10-23 08:31:44\u001b[0m\u001b[2;36m \u001b[0m\u001b[34mINFO    \u001b[0m INFO:py4j.clientserver:Received command c on object id p0          \u001b]8;id=244234;file:///databricks/spark/python/lib/py4j-0.10.9.7-src.zip/py4j/clientserver.py\u001b\\\u001b[2mclientserver.py\u001b[0m\u001b]8;;\u001b\\\u001b[2m:\u001b[0m\u001b]8;id=125648;file:///databricks/spark/python/lib/py4j-0.10.9.7-src.zip/py4j/clientserver.py#575\u001b\\\u001b[2m575\u001b[0m\u001b]8;;\u001b\\\n"
      ]
     },
     "metadata": {},
     "output_type": "display_data"
    }
   ],
   "source": [
    "dataset_obj.export_images_to_volume(path=\"/Volumes/mansi_test/default/test_vol1\", input_response=my_inputs[:5])"
   ]
  },
  {
   "cell_type": "markdown",
   "metadata": {
    "application/vnd.databricks.v1+cell": {
     "cellMetadata": {},
     "inputWidgets": {},
     "nuid": "ec8d8448-bfb3-48b8-87a4-430ea1555985",
     "showTitle": false,
     "title": ""
    }
   },
   "source": [
    "### Load image csv file & upload text data into app using dataframe"
   ]
  },
  {
   "cell_type": "code",
   "execution_count": null,
   "metadata": {
    "application/vnd.databricks.v1+cell": {
     "cellMetadata": {
      "byteLimit": 2048000,
      "rowLimit": 10000
     },
     "inputWidgets": {},
     "nuid": "0db5727d-fdcc-49f2-9197-315671da3804",
     "showTitle": false,
     "title": ""
    }
   },
   "outputs": [
    {
     "data": {
      "text/html": [
       "<pre style=\"white-space:pre;overflow-x:auto;line-height:normal;font-family:Menlo,'DejaVu Sans Mono',consolas,'Courier New',monospace\"><span style=\"color: #7fbfbf; text-decoration-color: #7fbfbf\">2023-11-17 10:47:41 </span><span style=\"color: #000080; text-decoration-color: #000080\">INFO    </span> INFO:py4j.clientserver:Received command c on object id p0          <a href=\"file:///databricks/spark/python/lib/py4j-0.10.9.7-src.zip/py4j/clientserver.py\" target=\"_blank\"><span style=\"color: #7f7f7f; text-decoration-color: #7f7f7f\">clientserver.py</span></a><span style=\"color: #7f7f7f; text-decoration-color: #7f7f7f\">:</span><a href=\"file:///databricks/spark/python/lib/py4j-0.10.9.7-src.zip/py4j/clientserver.py#575\" target=\"_blank\"><span style=\"color: #7f7f7f; text-decoration-color: #7f7f7f\">575</span></a>\n",
       "</pre>\n"
      ],
      "text/plain": [
       "\u001b[2;36m2023-11-17 10:47:41\u001b[0m\u001b[2;36m \u001b[0m\u001b[34mINFO    \u001b[0m INFO:py4j.clientserver:Received command c on object id p0          \u001b]8;id=757081;file:///databricks/spark/python/lib/py4j-0.10.9.7-src.zip/py4j/clientserver.py\u001b\\\u001b[2mclientserver.py\u001b[0m\u001b]8;;\u001b\\\u001b[2m:\u001b[0m\u001b]8;id=883448;file:///databricks/spark/python/lib/py4j-0.10.9.7-src.zip/py4j/clientserver.py#575\u001b\\\u001b[2m575\u001b[0m\u001b]8;;\u001b\\\n"
      ]
     },
     "metadata": {},
     "output_type": "display_data"
    },
    {
     "name": "stdout",
     "output_type": "stream",
     "text": [
      "+-------+--------------------+--------+\n",
      "|inputid|               input|concepts|\n",
      "+-------+--------------------+--------+\n",
      "|  img11|https://img.freep...|     dog|\n",
      "|  img21|https://images.un...|    duck|\n",
      "|  img31|https://mymodernm...|    duck|\n",
      "+-------+--------------------+--------+\n",
      "\n"
     ]
    }
   ],
   "source": [
    "spark = SparkSession.builder.appName(\"Clarifai-pyspark\").getOrCreate()\n",
    "spark.conf.set(\"spark.databricks.agent.id\", \"clarifai-pyspark\")\n",
    "df = spark.read.option(\"header\",True).csv(\"/Volumes/mansi_test/default/test_vol1/img_data2.csv\")\n",
    "df.show()"
   ]
  },
  {
   "cell_type": "code",
   "execution_count": null,
   "metadata": {
    "application/vnd.databricks.v1+cell": {
     "cellMetadata": {
      "byteLimit": 2048000,
      "rowLimit": 10000
     },
     "inputWidgets": {},
     "nuid": "ea2f83f5-2609-4343-9624-d4664b30e686",
     "showTitle": false,
     "title": ""
    }
   },
   "outputs": [
    {
     "data": {
      "text/html": [
       "<pre style=\"white-space:pre;overflow-x:auto;line-height:normal;font-family:Menlo,'DejaVu Sans Mono',consolas,'Courier New',monospace\"><span style=\"color: #7fbfbf; text-decoration-color: #7fbfbf\">2023-11-17 10:48:02 </span><span style=\"color: #000080; text-decoration-color: #000080\">INFO    </span> INFO:py4j.clientserver:Received command c on object id p0          <a href=\"file:///databricks/spark/python/lib/py4j-0.10.9.7-src.zip/py4j/clientserver.py\" target=\"_blank\"><span style=\"color: #7f7f7f; text-decoration-color: #7f7f7f\">clientserver.py</span></a><span style=\"color: #7f7f7f; text-decoration-color: #7f7f7f\">:</span><a href=\"file:///databricks/spark/python/lib/py4j-0.10.9.7-src.zip/py4j/clientserver.py#575\" target=\"_blank\"><span style=\"color: #7f7f7f; text-decoration-color: #7f7f7f\">575</span></a>\n",
       "</pre>\n"
      ],
      "text/plain": [
       "\u001b[2;36m2023-11-17 10:48:02\u001b[0m\u001b[2;36m \u001b[0m\u001b[34mINFO    \u001b[0m INFO:py4j.clientserver:Received command c on object id p0          \u001b]8;id=167577;file:///databricks/spark/python/lib/py4j-0.10.9.7-src.zip/py4j/clientserver.py\u001b\\\u001b[2mclientserver.py\u001b[0m\u001b]8;;\u001b\\\u001b[2m:\u001b[0m\u001b]8;id=322666;file:///databricks/spark/python/lib/py4j-0.10.9.7-src.zip/py4j/clientserver.py#575\u001b\\\u001b[2m575\u001b[0m\u001b]8;;\u001b\\\n"
      ]
     },
     "metadata": {},
     "output_type": "display_data"
    },
    {
     "name": "stderr",
     "output_type": "stream",
     "text": [
      "\rUploading inputs:   0%|          | 0/1 [00:00<?, ?it/s]\rUploading inputs: 100%|██████████| 1/1 [00:02<00:00,  2.49s/it]\rUploading inputs: 100%|██████████| 1/1 [00:02<00:00,  2.49s/it]\n"
     ]
    }
   ],
   "source": [
    "dataset_obj.upload_dataset_from_dataframe(dataframe=df, input_type='image', df_type='url', labels=True)"
   ]
  },
  {
   "cell_type": "markdown",
   "metadata": {
    "application/vnd.databricks.v1+cell": {
     "cellMetadata": {},
     "inputWidgets": {},
     "nuid": "a1382140-4c49-4bbf-9e0c-9fcd860071e5",
     "showTitle": false,
     "title": ""
    }
   },
   "source": [
    "### Using a custom dataloader to upload images from Volume"
   ]
  },
  {
   "cell_type": "code",
   "execution_count": null,
   "metadata": {},
   "outputs": [],
   "source": [
    "# Form a dataloader\n",
    "from clarifai.datasets.upload.utils import load_module_dataloader\n",
    "\n",
    "food_dataloader = load_module_dataloader(module_dir=\"/Volumes/mansi_test/default/test_vol1/food-101\")"
   ]
  },
  {
   "cell_type": "code",
   "execution_count": null,
   "metadata": {
    "application/vnd.databricks.v1+cell": {
     "cellMetadata": {
      "byteLimit": 2048000,
      "rowLimit": 10000
     },
     "inputWidgets": {},
     "nuid": "6a55c445-b69f-470c-af30-2a4cb1bafcba",
     "showTitle": false,
     "title": ""
    }
   },
   "outputs": [
    {
     "data": {
      "text/html": [
       "<pre style=\"white-space:pre;overflow-x:auto;line-height:normal;font-family:Menlo,'DejaVu Sans Mono',consolas,'Courier New',monospace\"><span style=\"color: #7fbfbf; text-decoration-color: #7fbfbf\">2023-11-17 10:48:29 </span><span style=\"color: #000080; text-decoration-color: #000080\">INFO    </span> INFO:py4j.clientserver:Received command c on object id p0          <a href=\"file:///databricks/spark/python/lib/py4j-0.10.9.7-src.zip/py4j/clientserver.py\" target=\"_blank\"><span style=\"color: #7f7f7f; text-decoration-color: #7f7f7f\">clientserver.py</span></a><span style=\"color: #7f7f7f; text-decoration-color: #7f7f7f\">:</span><a href=\"file:///databricks/spark/python/lib/py4j-0.10.9.7-src.zip/py4j/clientserver.py#575\" target=\"_blank\"><span style=\"color: #7f7f7f; text-decoration-color: #7f7f7f\">575</span></a>\n",
       "</pre>\n"
      ],
      "text/plain": [
       "\u001b[2;36m2023-11-17 10:48:29\u001b[0m\u001b[2;36m \u001b[0m\u001b[34mINFO    \u001b[0m INFO:py4j.clientserver:Received command c on object id p0          \u001b]8;id=454243;file:///databricks/spark/python/lib/py4j-0.10.9.7-src.zip/py4j/clientserver.py\u001b\\\u001b[2mclientserver.py\u001b[0m\u001b]8;;\u001b\\\u001b[2m:\u001b[0m\u001b]8;id=256824;file:///databricks/spark/python/lib/py4j-0.10.9.7-src.zip/py4j/clientserver.py#575\u001b\\\u001b[2m575\u001b[0m\u001b]8;;\u001b\\\n"
      ]
     },
     "metadata": {},
     "output_type": "display_data"
    },
    {
     "name": "stderr",
     "output_type": "stream",
     "text": [
      "\rUploading Dataset:   0%|          | 0/1 [00:00<?, ?it/s]\rUploading Dataset: 100%|██████████| 1/1 [00:02<00:00,  2.63s/it]\rUploading Dataset: 100%|██████████| 1/1 [00:02<00:00,  2.63s/it]\n"
     ]
    }
   ],
   "source": [
    "dataset_obj.upload_dataset_from_dataloader(dataloader=food_dataloader)"
   ]
  },
  {
   "cell_type": "markdown",
   "metadata": {
    "application/vnd.databricks.v1+cell": {
     "cellMetadata": {},
     "inputWidgets": {},
     "nuid": "bdb964fd-2203-4c83-9313-cce1c5adcbc6",
     "showTitle": false,
     "title": ""
    }
   },
   "source": [
    "### Creating ClarifaiPyspark object & creating/fetching text dataset from app"
   ]
  },
  {
   "cell_type": "code",
   "execution_count": null,
   "metadata": {
    "application/vnd.databricks.v1+cell": {
     "cellMetadata": {
      "byteLimit": 2048000,
      "rowLimit": 10000
     },
     "inputWidgets": {},
     "nuid": "3be66328-fbf5-4218-b4f7-971d03c67ead",
     "showTitle": false,
     "title": ""
    }
   },
   "outputs": [
    {
     "data": {
      "text/html": [
       "<pre style=\"white-space:pre;overflow-x:auto;line-height:normal;font-family:Menlo,'DejaVu Sans Mono',consolas,'Courier New',monospace\"><span style=\"color: #7fbfbf; text-decoration-color: #7fbfbf\">2023-11-17 10:48:46 </span><span style=\"color: #000080; text-decoration-color: #000080\">INFO    </span> INFO:py4j.clientserver:Received command c on object id p0          <a href=\"file:///databricks/spark/python/lib/py4j-0.10.9.7-src.zip/py4j/clientserver.py\" target=\"_blank\"><span style=\"color: #7f7f7f; text-decoration-color: #7f7f7f\">clientserver.py</span></a><span style=\"color: #7f7f7f; text-decoration-color: #7f7f7f\">:</span><a href=\"file:///databricks/spark/python/lib/py4j-0.10.9.7-src.zip/py4j/clientserver.py#575\" target=\"_blank\"><span style=\"color: #7f7f7f; text-decoration-color: #7f7f7f\">575</span></a>\n",
       "</pre>\n"
      ],
      "text/plain": [
       "\u001b[2;36m2023-11-17 10:48:46\u001b[0m\u001b[2;36m \u001b[0m\u001b[34mINFO    \u001b[0m INFO:py4j.clientserver:Received command c on object id p0          \u001b]8;id=496906;file:///databricks/spark/python/lib/py4j-0.10.9.7-src.zip/py4j/clientserver.py\u001b\\\u001b[2mclientserver.py\u001b[0m\u001b]8;;\u001b\\\u001b[2m:\u001b[0m\u001b]8;id=172685;file:///databricks/spark/python/lib/py4j-0.10.9.7-src.zip/py4j/clientserver.py#575\u001b\\\u001b[2m575\u001b[0m\u001b]8;;\u001b\\\n"
      ]
     },
     "metadata": {},
     "output_type": "display_data"
    }
   ],
   "source": [
    "cspark_obj = ClarifaiPySpark(user_id='mansi_k', app_id='databricks_tester_txt', pat=CLARIFAI_PAT)\n",
    "\n",
    "dataset_obj = cspark_obj.dataset(dataset_id='dataset1')"
   ]
  },
  {
   "cell_type": "markdown",
   "metadata": {
    "application/vnd.databricks.v1+cell": {
     "cellMetadata": {},
     "inputWidgets": {},
     "nuid": "5f12641b-c675-4e76-bbfd-30c3ca0592a5",
     "showTitle": false,
     "title": ""
    }
   },
   "source": [
    "### Fetching current inputs from text dataset"
   ]
  },
  {
   "cell_type": "code",
   "execution_count": null,
   "metadata": {
    "application/vnd.databricks.v1+cell": {
     "cellMetadata": {
      "byteLimit": 2048000,
      "rowLimit": 10000
     },
     "inputWidgets": {},
     "nuid": "301a1f0f-b1fa-4220-b8ee-02710876a414",
     "showTitle": false,
     "title": ""
    }
   },
   "outputs": [
    {
     "data": {
      "text/html": [
       "<pre style=\"white-space:pre;overflow-x:auto;line-height:normal;font-family:Menlo,'DejaVu Sans Mono',consolas,'Courier New',monospace\"><span style=\"color: #7fbfbf; text-decoration-color: #7fbfbf\">2023-11-17 10:49:23 </span><span style=\"color: #000080; text-decoration-color: #000080\">INFO    </span> INFO:py4j.clientserver:Received command c on object id p0          <a href=\"file:///databricks/spark/python/lib/py4j-0.10.9.7-src.zip/py4j/clientserver.py\" target=\"_blank\"><span style=\"color: #7f7f7f; text-decoration-color: #7f7f7f\">clientserver.py</span></a><span style=\"color: #7f7f7f; text-decoration-color: #7f7f7f\">:</span><a href=\"file:///databricks/spark/python/lib/py4j-0.10.9.7-src.zip/py4j/clientserver.py#575\" target=\"_blank\"><span style=\"color: #7f7f7f; text-decoration-color: #7f7f7f\">575</span></a>\n",
       "</pre>\n"
      ],
      "text/plain": [
       "\u001b[2;36m2023-11-17 10:49:23\u001b[0m\u001b[2;36m \u001b[0m\u001b[34mINFO    \u001b[0m INFO:py4j.clientserver:Received command c on object id p0          \u001b]8;id=658476;file:///databricks/spark/python/lib/py4j-0.10.9.7-src.zip/py4j/clientserver.py\u001b\\\u001b[2mclientserver.py\u001b[0m\u001b]8;;\u001b\\\u001b[2m:\u001b[0m\u001b]8;id=961521;file:///databricks/spark/python/lib/py4j-0.10.9.7-src.zip/py4j/clientserver.py#575\u001b\\\u001b[2m575\u001b[0m\u001b]8;;\u001b\\\n"
      ]
     },
     "metadata": {},
     "output_type": "display_data"
    },
    {
     "data": {
      "text/plain": [
       "[id: \"XFmGD0xHlNXgGIXF\"\n",
       " data {\n",
       "   text {\n",
       "     url: \"https://data.clarifai.com/orig/users/mansi_k/apps/databricks_tester_txt/inputs/text/65c1aa5487711a23f7477200fd01e253\"\n",
       "     hosted {\n",
       "       prefix: \"https://data.clarifai.com\"\n",
       "       suffix: \"users/mansi_k/apps/databricks_tester_txt/inputs/text/65c1aa5487711a23f7477200fd01e253\"\n",
       "       sizes: \"orig\"\n",
       "       crossorigin: \"use-credentials\"\n",
       "     }\n",
       "     text_info {\n",
       "       char_count: 3\n",
       "       encoding: \"UTF8\"\n",
       "     }\n",
       "   }\n",
       " }\n",
       " created_at {\n",
       "   seconds: 1698678263\n",
       "   nanos: 736342000\n",
       " }\n",
       " modified_at {\n",
       "   seconds: 1698678273\n",
       "   nanos: 49546000\n",
       " }\n",
       " status {\n",
       "   code: INPUT_DOWNLOAD_SUCCESS\n",
       "   description: \"Download complete\"\n",
       " },\n",
       " id: \"Ak1n8DZ1l1RWKATv\"\n",
       " data {\n",
       "   text {\n",
       "     url: \"https://data.clarifai.com/orig/users/mansi_k/apps/databricks_tester_txt/inputs/text/5a8dd3ad0756a93ded72b823b19dd877\"\n",
       "     hosted {\n",
       "       prefix: \"https://data.clarifai.com\"\n",
       "       suffix: \"users/mansi_k/apps/databricks_tester_txt/inputs/text/5a8dd3ad0756a93ded72b823b19dd877\"\n",
       "       sizes: \"orig\"\n",
       "       crossorigin: \"use-credentials\"\n",
       "     }\n",
       "     text_info {\n",
       "       char_count: 6\n",
       "       encoding: \"UTF8\"\n",
       "     }\n",
       "   }\n",
       " }\n",
       " created_at {\n",
       "   seconds: 1698670010\n",
       "   nanos: 189075000\n",
       " }\n",
       " modified_at {\n",
       "   seconds: 1698670015\n",
       "   nanos: 599498000\n",
       " }\n",
       " status {\n",
       "   code: INPUT_DOWNLOAD_SUCCESS\n",
       "   description: \"Download complete\"\n",
       " },\n",
       " id: \"PKaXcNjJ5fJ7wZqR\"\n",
       " data {\n",
       "   concepts {\n",
       "     id: \"id-neutral\"\n",
       "     name: \"neutral\"\n",
       "     value: 1.0\n",
       "     app_id: \"databricks_tester_txt\"\n",
       "   }\n",
       "   text {\n",
       "     url: \"https://data.clarifai.com/orig/users/mansi_k/apps/databricks_tester_txt/inputs/text/7faca309a8e25eae41a7a284a486ce71\"\n",
       "     hosted {\n",
       "       prefix: \"https://data.clarifai.com\"\n",
       "       suffix: \"users/mansi_k/apps/databricks_tester_txt/inputs/text/7faca309a8e25eae41a7a284a486ce71\"\n",
       "       sizes: \"orig\"\n",
       "       crossorigin: \"use-credentials\"\n",
       "     }\n",
       "     text_info {\n",
       "       char_count: 18\n",
       "       encoding: \"UTF8\"\n",
       "     }\n",
       "   }\n",
       " }\n",
       " created_at {\n",
       "   seconds: 1698324346\n",
       "   nanos: 835970000\n",
       " }\n",
       " modified_at {\n",
       "   seconds: 1698324368\n",
       "   nanos: 772137000\n",
       " }\n",
       " status {\n",
       "   code: INPUT_DOWNLOAD_SUCCESS\n",
       "   description: \"Download complete\"\n",
       " },\n",
       " id: \"IYMxwJq0jjwJguLE\"\n",
       " data {\n",
       "   concepts {\n",
       "     id: \"id-happy\"\n",
       "     name: \"happy\"\n",
       "     value: 1.0\n",
       "     app_id: \"databricks_tester_txt\"\n",
       "   }\n",
       "   text {\n",
       "     url: \"https://data.clarifai.com/orig/users/mansi_k/apps/databricks_tester_txt/inputs/text/e5706f62fbb0b29d6f07c22e9159d616\"\n",
       "     hosted {\n",
       "       prefix: \"https://data.clarifai.com\"\n",
       "       suffix: \"users/mansi_k/apps/databricks_tester_txt/inputs/text/e5706f62fbb0b29d6f07c22e9159d616\"\n",
       "       sizes: \"orig\"\n",
       "       crossorigin: \"use-credentials\"\n",
       "     }\n",
       "     text_info {\n",
       "       char_count: 22\n",
       "       encoding: \"UTF8\"\n",
       "     }\n",
       "   }\n",
       " }\n",
       " created_at {\n",
       "   seconds: 1698324327\n",
       "   nanos: 262595000\n",
       " }\n",
       " modified_at {\n",
       "   seconds: 1698324370\n",
       "   nanos: 331620000\n",
       " }\n",
       " status {\n",
       "   code: INPUT_DOWNLOAD_SUCCESS\n",
       "   description: \"Download complete\"\n",
       " },\n",
       " id: \"t11\"\n",
       " data {\n",
       "   text {\n",
       "     url: \"https://data.clarifai.com/orig/users/mansi_k/apps/databricks_tester_txt/inputs/text/d1c741eab86e90857e89b31e4c6b0a24\"\n",
       "     hosted {\n",
       "       prefix: \"https://data.clarifai.com\"\n",
       "       suffix: \"users/mansi_k/apps/databricks_tester_txt/inputs/text/d1c741eab86e90857e89b31e4c6b0a24\"\n",
       "       sizes: \"orig\"\n",
       "       crossorigin: \"use-credentials\"\n",
       "     }\n",
       "     text_info {\n",
       "       char_count: 17\n",
       "       encoding: \"UTF8\"\n",
       "     }\n",
       "   }\n",
       " }\n",
       " created_at {\n",
       "   seconds: 1698050291\n",
       "   nanos: 241146000\n",
       " }\n",
       " modified_at {\n",
       "   seconds: 1698050302\n",
       "   nanos: 997665000\n",
       " }\n",
       " status {\n",
       "   code: INPUT_DOWNLOAD_SUCCESS\n",
       "   description: \"Download complete\"\n",
       " },\n",
       " id: \"t31\"\n",
       " data {\n",
       "   text {\n",
       "     url: \"https://data.clarifai.com/orig/users/mansi_k/apps/databricks_tester_txt/inputs/text/452c6db0f45525271565b9c13ced455b\"\n",
       "     hosted {\n",
       "       prefix: \"https://data.clarifai.com\"\n",
       "       suffix: \"users/mansi_k/apps/databricks_tester_txt/inputs/text/452c6db0f45525271565b9c13ced455b\"\n",
       "       sizes: \"orig\"\n",
       "       crossorigin: \"use-credentials\"\n",
       "     }\n",
       "     text_info {\n",
       "       char_count: 28\n",
       "       encoding: \"UTF8\"\n",
       "     }\n",
       "   }\n",
       " }\n",
       " created_at {\n",
       "   seconds: 1698050291\n",
       "   nanos: 241146000\n",
       " }\n",
       " modified_at {\n",
       "   seconds: 1698050302\n",
       "   nanos: 997665000\n",
       " }\n",
       " status {\n",
       "   code: INPUT_DOWNLOAD_SUCCESS\n",
       "   description: \"Download complete\"\n",
       " },\n",
       " id: \"t21\"\n",
       " data {\n",
       "   text {\n",
       "     url: \"https://data.clarifai.com/orig/users/mansi_k/apps/databricks_tester_txt/inputs/text/3df3ee2eb4d33daa7049816c88ab1a10\"\n",
       "     hosted {\n",
       "       prefix: \"https://data.clarifai.com\"\n",
       "       suffix: \"users/mansi_k/apps/databricks_tester_txt/inputs/text/3df3ee2eb4d33daa7049816c88ab1a10\"\n",
       "       sizes: \"orig\"\n",
       "       crossorigin: \"use-credentials\"\n",
       "     }\n",
       "     text_info {\n",
       "       char_count: 20\n",
       "       encoding: \"UTF8\"\n",
       "     }\n",
       "   }\n",
       " }\n",
       " created_at {\n",
       "   seconds: 1698050291\n",
       "   nanos: 241146000\n",
       " }\n",
       " modified_at {\n",
       "   seconds: 1698050302\n",
       "   nanos: 997665000\n",
       " }\n",
       " status {\n",
       "   code: INPUT_DOWNLOAD_SUCCESS\n",
       "   description: \"Download complete\"\n",
       " }]"
      ]
     },
     "execution_count": 21,
     "metadata": {},
     "output_type": "execute_result"
    }
   ],
   "source": [
    "my_inputs = list(dataset_obj.list_inputs(input_type='text'))\n",
    "\n",
    "my_inputs"
   ]
  },
  {
   "cell_type": "markdown",
   "metadata": {
    "application/vnd.databricks.v1+cell": {
     "cellMetadata": {},
     "inputWidgets": {},
     "nuid": "59d06dc0-5235-41c1-be75-a5a8cd9dad73",
     "showTitle": false,
     "title": ""
    }
   },
   "source": [
    "### Testing export_text_to_volume()\n",
    "\n",
    "Q- Create folders acc to concept name?   \n",
    "Q- Save text as csv?"
   ]
  },
  {
   "cell_type": "code",
   "execution_count": null,
   "metadata": {
    "application/vnd.databricks.v1+cell": {
     "cellMetadata": {
      "byteLimit": 2048000,
      "rowLimit": 10000
     },
     "inputWidgets": {},
     "nuid": "e01c1396-1cd3-4290-b702-d9114244ff90",
     "showTitle": false,
     "title": ""
    }
   },
   "outputs": [
    {
     "data": {
      "text/html": [
       "<pre style=\"white-space:pre;overflow-x:auto;line-height:normal;font-family:Menlo,'DejaVu Sans Mono',consolas,'Courier New',monospace\"><span style=\"color: #7fbfbf; text-decoration-color: #7fbfbf\">2023-11-17 10:49:40 </span><span style=\"color: #000080; text-decoration-color: #000080\">INFO    </span> INFO:py4j.clientserver:Received command c on object id p0          <a href=\"file:///databricks/spark/python/lib/py4j-0.10.9.7-src.zip/py4j/clientserver.py\" target=\"_blank\"><span style=\"color: #7f7f7f; text-decoration-color: #7f7f7f\">clientserver.py</span></a><span style=\"color: #7f7f7f; text-decoration-color: #7f7f7f\">:</span><a href=\"file:///databricks/spark/python/lib/py4j-0.10.9.7-src.zip/py4j/clientserver.py#575\" target=\"_blank\"><span style=\"color: #7f7f7f; text-decoration-color: #7f7f7f\">575</span></a>\n",
       "</pre>\n"
      ],
      "text/plain": [
       "\u001b[2;36m2023-11-17 10:49:40\u001b[0m\u001b[2;36m \u001b[0m\u001b[34mINFO    \u001b[0m INFO:py4j.clientserver:Received command c on object id p0          \u001b]8;id=780975;file:///databricks/spark/python/lib/py4j-0.10.9.7-src.zip/py4j/clientserver.py\u001b\\\u001b[2mclientserver.py\u001b[0m\u001b]8;;\u001b\\\u001b[2m:\u001b[0m\u001b]8;id=579939;file:///databricks/spark/python/lib/py4j-0.10.9.7-src.zip/py4j/clientserver.py#575\u001b\\\u001b[2m575\u001b[0m\u001b]8;;\u001b\\\n"
      ]
     },
     "metadata": {},
     "output_type": "display_data"
    }
   ],
   "source": [
    "dataset_obj.export_text_to_volume(path=\"/Volumes/mansi_test/default/test_vol1\", input_response=my_inputs)"
   ]
  },
  {
   "cell_type": "markdown",
   "metadata": {
    "application/vnd.databricks.v1+cell": {
     "cellMetadata": {},
     "inputWidgets": {},
     "nuid": "0f8b3c16-8b05-4dee-b834-1270edc2b0b2",
     "showTitle": false,
     "title": ""
    }
   },
   "source": [
    "### Upload text from volume csv to Clarifai dataset"
   ]
  },
  {
   "cell_type": "code",
   "execution_count": null,
   "metadata": {
    "application/vnd.databricks.v1+cell": {
     "cellMetadata": {
      "byteLimit": 2048000,
      "rowLimit": 10000
     },
     "inputWidgets": {},
     "nuid": "1c7d8451-d9ac-42e6-85e6-ff451aeb6a1e",
     "showTitle": false,
     "title": ""
    }
   },
   "outputs": [
    {
     "data": {
      "text/html": [
       "<pre style=\"white-space:pre;overflow-x:auto;line-height:normal;font-family:Menlo,'DejaVu Sans Mono',consolas,'Courier New',monospace\"><span style=\"color: #7fbfbf; text-decoration-color: #7fbfbf\">2023-10-23 08:38:10 </span><span style=\"color: #000080; text-decoration-color: #000080\">INFO    </span> INFO:py4j.clientserver:Received command c on object id p0          <a href=\"file:///databricks/spark/python/lib/py4j-0.10.9.7-src.zip/py4j/clientserver.py\" target=\"_blank\"><span style=\"color: #7f7f7f; text-decoration-color: #7f7f7f\">clientserver.py</span></a><span style=\"color: #7f7f7f; text-decoration-color: #7f7f7f\">:</span><a href=\"file:///databricks/spark/python/lib/py4j-0.10.9.7-src.zip/py4j/clientserver.py#575\" target=\"_blank\"><span style=\"color: #7f7f7f; text-decoration-color: #7f7f7f\">575</span></a>\n",
       "</pre>\n"
      ],
      "text/plain": [
       "\u001b[2;36m2023-10-23 08:38:10\u001b[0m\u001b[2;36m \u001b[0m\u001b[34mINFO    \u001b[0m INFO:py4j.clientserver:Received command c on object id p0          \u001b]8;id=990114;file:///databricks/spark/python/lib/py4j-0.10.9.7-src.zip/py4j/clientserver.py\u001b\\\u001b[2mclientserver.py\u001b[0m\u001b]8;;\u001b\\\u001b[2m:\u001b[0m\u001b]8;id=279494;file:///databricks/spark/python/lib/py4j-0.10.9.7-src.zip/py4j/clientserver.py#575\u001b\\\u001b[2m575\u001b[0m\u001b]8;;\u001b\\\n"
      ]
     },
     "metadata": {},
     "output_type": "display_data"
    },
    {
     "name": "stderr",
     "output_type": "stream",
     "text": [
      "\rUploading inputs:   0%|          | 0/1 [00:00<?, ?it/s]\rUploading inputs: 100%|██████████| 1/1 [00:20<00:00, 20.56s/it]\rUploading inputs: 100%|██████████| 1/1 [00:20<00:00, 20.56s/it]\n"
     ]
    }
   ],
   "source": [
    "dataset_obj.upload_dataset_from_csv(csv_path='/Volumes/mansi_test/default/test_vol1/emotions_data1.csv', input_type='text', labels=True, csv_type='raw')"
   ]
  },
  {
   "cell_type": "markdown",
   "metadata": {
    "application/vnd.databricks.v1+cell": {
     "cellMetadata": {},
     "inputWidgets": {},
     "nuid": "b6363576-2540-491e-9506-5af1c7d5fa2b",
     "showTitle": false,
     "title": ""
    }
   },
   "source": [
    "### Load test csv file & upload text data into app using dataframe"
   ]
  },
  {
   "cell_type": "code",
   "execution_count": null,
   "metadata": {
    "application/vnd.databricks.v1+cell": {
     "cellMetadata": {
      "byteLimit": 2048000,
      "rowLimit": 10000
     },
     "inputWidgets": {},
     "nuid": "af76b341-7019-4513-bf93-a934067136ff",
     "showTitle": false,
     "title": ""
    }
   },
   "outputs": [
    {
     "data": {
      "text/html": [
       "<pre style=\"white-space:pre;overflow-x:auto;line-height:normal;font-family:Menlo,'DejaVu Sans Mono',consolas,'Courier New',monospace\"><span style=\"color: #7fbfbf; text-decoration-color: #7fbfbf\">2023-11-17 10:50:18 </span><span style=\"color: #000080; text-decoration-color: #000080\">INFO    </span> INFO:py4j.clientserver:Received command c on object id p0          <a href=\"file:///databricks/spark/python/lib/py4j-0.10.9.7-src.zip/py4j/clientserver.py\" target=\"_blank\"><span style=\"color: #7f7f7f; text-decoration-color: #7f7f7f\">clientserver.py</span></a><span style=\"color: #7f7f7f; text-decoration-color: #7f7f7f\">:</span><a href=\"file:///databricks/spark/python/lib/py4j-0.10.9.7-src.zip/py4j/clientserver.py#575\" target=\"_blank\"><span style=\"color: #7f7f7f; text-decoration-color: #7f7f7f\">575</span></a>\n",
       "</pre>\n"
      ],
      "text/plain": [
       "\u001b[2;36m2023-11-17 10:50:18\u001b[0m\u001b[2;36m \u001b[0m\u001b[34mINFO    \u001b[0m INFO:py4j.clientserver:Received command c on object id p0          \u001b]8;id=677723;file:///databricks/spark/python/lib/py4j-0.10.9.7-src.zip/py4j/clientserver.py\u001b\\\u001b[2mclientserver.py\u001b[0m\u001b]8;;\u001b\\\u001b[2m:\u001b[0m\u001b]8;id=27871;file:///databricks/spark/python/lib/py4j-0.10.9.7-src.zip/py4j/clientserver.py#575\u001b\\\u001b[2m575\u001b[0m\u001b]8;;\u001b\\\n"
      ]
     },
     "metadata": {},
     "output_type": "display_data"
    },
    {
     "name": "stdout",
     "output_type": "stream",
     "text": [
      "+-------+--------------------+--------+\n",
      "|inputid|               input|concepts|\n",
      "+-------+--------------------+--------+\n",
      "|    t11|   I am feeling good|   happy|\n",
      "|    t21|This is a guava tree| neutral|\n",
      "|    t31|This is a saddeni...|     sad|\n",
      "+-------+--------------------+--------+\n",
      "\n"
     ]
    }
   ],
   "source": [
    "spark = SparkSession.builder.appName(\"Clarifai-pyspark\").getOrCreate()\n",
    "spark.conf.set(\"spark.databricks.agent.id\", \"clarifai-pyspark\")\n",
    "df = spark.read.option(\"header\",True).csv(\"/Volumes/mansi_test/default/test_vol1/emotions_data1.csv\")\n",
    "df.show()"
   ]
  },
  {
   "cell_type": "code",
   "execution_count": null,
   "metadata": {
    "application/vnd.databricks.v1+cell": {
     "cellMetadata": {
      "byteLimit": 2048000,
      "rowLimit": 10000
     },
     "inputWidgets": {},
     "nuid": "c327d8d8-db0d-42db-bd79-a43743c08423",
     "showTitle": false,
     "title": ""
    }
   },
   "outputs": [
    {
     "data": {
      "text/html": [
       "<pre style=\"white-space:pre;overflow-x:auto;line-height:normal;font-family:Menlo,'DejaVu Sans Mono',consolas,'Courier New',monospace\"><span style=\"color: #7fbfbf; text-decoration-color: #7fbfbf\">2023-10-23 08:39:47 </span><span style=\"color: #000080; text-decoration-color: #000080\">INFO    </span> INFO:py4j.clientserver:Received command c on object id p0          <a href=\"file:///databricks/spark/python/lib/py4j-0.10.9.7-src.zip/py4j/clientserver.py\" target=\"_blank\"><span style=\"color: #7f7f7f; text-decoration-color: #7f7f7f\">clientserver.py</span></a><span style=\"color: #7f7f7f; text-decoration-color: #7f7f7f\">:</span><a href=\"file:///databricks/spark/python/lib/py4j-0.10.9.7-src.zip/py4j/clientserver.py#575\" target=\"_blank\"><span style=\"color: #7f7f7f; text-decoration-color: #7f7f7f\">575</span></a>\n",
       "</pre>\n"
      ],
      "text/plain": [
       "\u001b[2;36m2023-10-23 08:39:47\u001b[0m\u001b[2;36m \u001b[0m\u001b[34mINFO    \u001b[0m INFO:py4j.clientserver:Received command c on object id p0          \u001b]8;id=241980;file:///databricks/spark/python/lib/py4j-0.10.9.7-src.zip/py4j/clientserver.py\u001b\\\u001b[2mclientserver.py\u001b[0m\u001b]8;;\u001b\\\u001b[2m:\u001b[0m\u001b]8;id=257321;file:///databricks/spark/python/lib/py4j-0.10.9.7-src.zip/py4j/clientserver.py#575\u001b\\\u001b[2m575\u001b[0m\u001b]8;;\u001b\\\n"
      ]
     },
     "metadata": {},
     "output_type": "display_data"
    },
    {
     "name": "stderr",
     "output_type": "stream",
     "text": [
      "\rUploading inputs:   0%|          | 0/1 [00:00<?, ?it/s]"
     ]
    },
    {
     "data": {
      "text/html": [
       "<pre style=\"white-space:pre;overflow-x:auto;line-height:normal;font-family:Menlo,'DejaVu Sans Mono',consolas,'Courier New',monospace\"><span style=\"color: #7fbfbf; text-decoration-color: #7fbfbf\">2023-10-23 08:39:48 </span><span style=\"color: #800000; text-decoration-color: #800000\">WARNING </span> WARNING:clarifai.client.input:code: IN<span style=\"color: #808000; text-decoration-color: #808000; font-weight: bold\">PUT</span>_INVALID_ARGUMENT                <a href=\"file:///local_disk0/.ephemeral_nfs/envs/pythonEnv-07884fc6-4bdc-4cb9-bce0-6f0de44f7080/lib/python3.10/site-packages/clarifai/client/input.py\" target=\"_blank\"><span style=\"color: #7f7f7f; text-decoration-color: #7f7f7f\">input.py</span></a><span style=\"color: #7f7f7f; text-decoration-color: #7f7f7f\">:</span><a href=\"file:///local_disk0/.ephemeral_nfs/envs/pythonEnv-07884fc6-4bdc-4cb9-bce0-6f0de44f7080/lib/python3.10/site-packages/clarifai/client/input.py#631\" target=\"_blank\"><span style=\"color: #7f7f7f; text-decoration-color: #7f7f7f\">631</span></a>\n",
       "<span style=\"color: #7fbfbf; text-decoration-color: #7fbfbf\">                    </span>         description: <span style=\"color: #008000; text-decoration-color: #008000\">\"Input invalid argument\"</span>                                     <span style=\"color: #7f7f7f; text-decoration-color: #7f7f7f\">            </span>\n",
       "<span style=\"color: #7fbfbf; text-decoration-color: #7fbfbf\">                    </span>         details: <span style=\"color: #008000; text-decoration-color: #008000\">\"Input has a duplicate ID.\"</span>                                      <span style=\"color: #7f7f7f; text-decoration-color: #7f7f7f\">            </span>\n",
       "<span style=\"color: #7fbfbf; text-decoration-color: #7fbfbf\">                    </span>                                                                                   <span style=\"color: #7f7f7f; text-decoration-color: #7f7f7f\">            </span>\n",
       "</pre>\n"
      ],
      "text/plain": [
       "\u001b[2;36m2023-10-23 08:39:48\u001b[0m\u001b[2;36m \u001b[0m\u001b[31mWARNING \u001b[0m WARNING:clarifai.client.input:code: IN\u001b[1;33mPUT\u001b[0m_INVALID_ARGUMENT                \u001b]8;id=620274;file:///local_disk0/.ephemeral_nfs/envs/pythonEnv-07884fc6-4bdc-4cb9-bce0-6f0de44f7080/lib/python3.10/site-packages/clarifai/client/input.py\u001b\\\u001b[2minput.py\u001b[0m\u001b]8;;\u001b\\\u001b[2m:\u001b[0m\u001b]8;id=60565;file:///local_disk0/.ephemeral_nfs/envs/pythonEnv-07884fc6-4bdc-4cb9-bce0-6f0de44f7080/lib/python3.10/site-packages/clarifai/client/input.py#631\u001b\\\u001b[2m631\u001b[0m\u001b]8;;\u001b\\\n",
       "\u001b[2;36m                    \u001b[0m         description: \u001b[32m\"Input invalid argument\"\u001b[0m                                     \u001b[2m            \u001b[0m\n",
       "\u001b[2;36m                    \u001b[0m         details: \u001b[32m\"Input has a duplicate ID.\"\u001b[0m                                      \u001b[2m            \u001b[0m\n",
       "\u001b[2;36m                    \u001b[0m                                                                                   \u001b[2m            \u001b[0m\n"
      ]
     },
     "metadata": {},
     "output_type": "display_data"
    },
    {
     "name": "stderr",
     "output_type": "stream",
     "text": [
      "\rUploading inputs: 100%|██████████| 1/1 [00:00<00:00,  5.48it/s]\rUploading inputs: 100%|██████████| 1/1 [00:00<00:00,  5.45it/s]\n"
     ]
    }
   ],
   "source": [
    "dataset_obj.upload_dataset_from_dataframe(dataframe=df, input_type='text', df_type='raw', labels=True)"
   ]
  }
 ],
 "metadata": {
  "application/vnd.databricks.v1+notebook": {
   "dashboards": [],
   "language": "python",
   "notebookMetadata": {
    "pythonIndentUnit": 4
   },
   "notebookName": "ClarifaiPyspark_demobook",
   "widgets": {}
  },
  "language_info": {
   "name": "python"
  }
 },
 "nbformat": 4,
 "nbformat_minor": 0
}<|MERGE_RESOLUTION|>--- conflicted
+++ resolved
@@ -543,11 +543,7 @@
     }
    ],
    "source": [
-<<<<<<< HEAD
-    "annot_df.write.format(\"delta\").mode(\"overwrite\").save(\"/Volumes/mansi_test/default/test_vol1/imgAnnsDeltaTable2\") \n"
-=======
     "annot_df.write.format(\"delta\").mode(\"overwrite\").save(\"/Volumes/mansi_test/default/test_vol1/imgAnnsDeltaTable2\")\n"
->>>>>>> 8a5c038f
    ]
   },
   {
@@ -618,12 +614,8 @@
     }
    ],
    "source": [
-<<<<<<< HEAD
-    "spark = SparkSession.builder.appName(\"Clarifai-spark\").getOrCreate()\n",
-=======
     "spark = SparkSession.builder.appName(\"Clarifai-pyspark\").getOrCreate()\n",
     "spark.conf.set(\"spark.databricks.agent.id\", \"clarifai-pyspark\")\n",
->>>>>>> 8a5c038f
     "df_delta = spark.read.format(\"delta\").load(\"/Volumes/mansi_test/default/test_vol1/imgAnnsDeltaTable2\")\n",
     "df_delta.show()"
    ]
